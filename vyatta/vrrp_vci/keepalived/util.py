--- conflicted
+++ resolved
@@ -243,12 +243,9 @@
 DATA_VIP_COUNT: str = "Virtual IP"
 DATA_INSTANCE_START: str = "VRRP Instance"
 DATA_SG_INSTANCE_START: str = "VRRP Sync Group"
-<<<<<<< HEAD
 DATA_VRF_AWARE: str = "VRF aware for VMAC interfaces"
-=======
 DATA_INTF_DELIMINATOR: str = "------< Interfaces >------"
 DATA_VYATTA_CONST: str = "vyatta"
->>>>>>> c8e34e0c
 
 # Show stats constants
 SHOW_STATS_RELEASED_MASTER: str = "Released master"
